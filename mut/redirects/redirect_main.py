"""
Usage:
    mut-redirects <source_path> -o <output>

    -h, --help             List CLI prototype, arguments, and options.
    <source_path>          Path to the file(s) containing redirect rules.
    -o, --output <output>  File path for the output .htaccess file.
"""

# Spec URL: https://docs.google.com/document/d/1oI2boFmtzvbbvt-uQawY9k_gLSLbW7LQO2RjVkvtRgg/edit?ts=57caf48b#

import re
import collections
from typing import List, Optional, Dict
from docopt import docopt

RuleDefinition = collections.namedtuple('RuleDefinition', ('is_temp', 'version', 'old_url', 'new_url', 'is_symlink'))


class RedirectContext:
    def __init__(self) -> None:
        self.rules = []  # type: List[RuleDefinition]
        self.symlinks = []  # type: List[List[str]]
        self.definitions = {}  # type: Dict[str, str]

    def add_definition(self, key: str, value: str) -> None:
        self.definitions[key] = value

    def generate_rule(self, is_temp: bool, version: str, old_url: str, new_url: str, is_symlink: bool = False) -> None:
<<<<<<< HEAD
=======
        context_url = self.definitions['base']

>>>>>>> 449e7f1d
        # if url contains {version} - substitute in the correct version
        old_url_sub = self.rule_substitute(old_url, version)
        new_url_sub = self.rule_substitute(new_url, version)

        # reformatting the old url
        if len(old_url_sub) > 0:
            if old_url_sub[0] != '/':
                old_url_sub = '/' + old_url_sub

        new_rule = RuleDefinition(is_temp, version, old_url_sub, new_url_sub, False)

        # check for symlinks
        if len(self.symlinks) > 0:
            for symlink in self.symlinks:
                if version == symlink[1]:
                    self.generate_rule(is_temp, symlink[0], old_url, new_url, True)

        self.rules.append(new_rule)

    def rule_substitute(self, input_string: str, version: str = '') -> str:
        # look for strings between { }
        sub_regex = '{(.*?)}'
        matches = re.findall(sub_regex, input_string, re.DOTALL)
        if (version != ''):
            input_string = input_string.replace('${version}', version)

        input_string = input_string.strip()

        if not matches:
            return input_string

        for match in matches:
            # substitute the definition value for the match
            if match != 'version':
                input_string = input_string.replace('${' + match + '}', self.definitions[match])
        return input_string
<<<<<<< HEAD


=======


>>>>>>> 449e7f1d
def parse_versions(defs: Dict[str, str]) -> List[str]:
    return defs['versions'].split(' ')


def write_to_file(rules: List[RuleDefinition], output_path: str) -> None:
<<<<<<< HEAD
    with open(output_path + '/htaccess_test.txt', 'w') as f:
=======
    with open(output_path, 'w') as f:
>>>>>>> 449e7f1d
        for rule in rules:
            line = 'Redirect '

            if rule.is_temp:
                line += '302 '
            else:
                line += '301 '

            line += str(rule.old_url) + ' ' + str(rule.new_url)
            f.write(line)
            f.write('\n')


def parse_source_file(source_path: str, output: str) -> None:
    version_regex = re.compile('([\[\(])([\w.\*]+)(?:-([\w.\*]+))?([\]\)])')
    url_regex = re.compile(':(?:[ \t\f\v])(.*)(?:[ \t\f\v]->)(.*)')
    dict_regex = '{(.*?)}'
    rc = RedirectContext()

    with open(source_path) as file:
        for line_num, line in enumerate(file):
            # strip \n from line
            line = line.strip()

            # regex to see if we are dealing with a keyword - define, symlink, or raw
            if re.search('(define|symlink|raw)', line):
                keyword_split = line.split(':', 1)

                # define:
                if keyword_split[0] == 'define':
                    value = ''
                    type_split = keyword_split[1].split(' ')
                    key = type_split[1]

                    if len(type_split) > 3:
                        for x in range(2, len(type_split)):
                            value = value + type_split[x] + ' '
                    else:
                        value = type_split[2]

                    value = value.strip()
                    value = rc.rule_substitute(value)
                    rc.add_definition(key, value)

                    versions = parse_versions(rc.definitions)

                # grab symlinks:
                if keyword_split[0] == 'symlink':
                    type_split = line.split(':', 1)
                    sym_split = [sym.strip() for sym in type_split[1].split('->')]
                    sym_tup = (sym_split[0], sym_split[1])
                    rc.symlinks.append(sym_tup)

                # raw redirects:
                if keyword_split[0] == 'raw':
                    p = re.compile('(?:[ \t\f\v])(.*)(?:[ \t\f\v]->)(.*)')
                    match = p.search(line)

                    if match:
                        old_url = match.group(1)
                        new_url = match.group(2)

                        # get version from new_url
                        new_url_s = new_url.split('/')
                        version = new_url_s[1]
                        rc.generate_rule(False, version, old_url, new_url)

            # for versioning rules:
            else:
                match = version_regex.search(line)
                if match:
                    # see if we are dealing with a temporary redirect:
                    is_temp = False
                    if (line.split(' ')[0] == 'temporary'):
                        is_temp = True

                    # some more regex hieroglyphs to get the old and new redirect urls:
                    old_url = None
                    new_url = None

                    url_match = url_regex.search(line)

                    if url_match:
                        if url_match.group(1):
                            old_url = url_match.group(1)
                        if url_match.group(2):
                            new_url = url_match.group(2)

                        # match regex groups:
                        # Group 1: Opening container - ( or [
                        # Group 2: Left version number
                        # Group 3: Right version number
                        # Group 4: Closing container - ) or ]

                        # Error checking:
                        # Check if group 2 and/or 3 are '*' or in version array
                        # If not, error.
                        # Process accordingly based on brackets in groups 1 and 4
                        if (match.group(2) not in versions and match.group(2) != '*'):
                            raise ValueError('ERROR: Bad version in line ' + str(line_num))
                        elif match.group(3):
                            if (match.group(3) not in versions and match.group(3) != '*'):
                                raise ValueError('ERROR: Bad version in line ' + str(line_num))

                            # if we've made it this far, there are two versions provided and they are both valid
                            else:
                                # non-inclusive begin_index
                                if match.group(1) == '(':
                                    # left version is *
                                    if match.group(2) == '*':
                                        # this should throw an error based on the spec
                                        raise ValueError('ERROR: Bad formatting in line ' + str(line_num))

                                    # left version is a number, not *
                                    else:
                                        begin_index = versions.index(match.group(2))
                                        # right version is *
                                        # (v2 - *]
                                        if (match.group(3) == '*'):
                                            for x in range(begin_index + 1, len(versions)):
                                                version = versions[x]
                                                rc.generate_rule(is_temp, version, old_url, new_url)

                                        # right version is a number, not *
                                        # (v2 - v3
                                        else:
                                            end_index = versions.index(match.group(3))
                                            # non-inclusive end_index
                                            # (v2 - v3)
                                            if match.group(4) == ')':
                                                # make sure we are actually including at least one version:
                                                if begin_index == end_index:
                                                    raise ValueError('ERROR: No versions included in line ' +
                                                                     str(line_num))
                                                else:
                                                    for x in range(begin_index + 1, end_index):
                                                        version = versions[x]
                                                        rc.generate_rule(is_temp, version, old_url, new_url)

                                            # inclusive end_index
                                            # (v2 - v3]
                                            if match.group(4) == ']':
                                                for x in range(begin_index + 1, end_index + 1):
                                                    version = versions[x]
                                                    rc.generate_rule(is_temp, version, old_url, new_url)

                                # inclusive begin_index
                                elif match.group(1) == '[':
                                    # left version is *
                                    # [* -
                                    if match.group(2) == '*':
                                        end_index = versions.index(match.group(3))

                                        # raise an error here because [* - * should be a raw redirect
                                        if match.group(3) == '*':
                                            raise ValueError('ERROR: Bad formatting in line ' + str(line_num))

                                        else:
                                            # [* - v3)
                                            if (match.group(4) == ')'):
                                                for x in range(0, end_index):
                                                    version = versions[x]
                                                    rc.generate_rule(is_temp, version, old_url, new_url)

                                            # [* - v3]
                                            elif (match.group(4) == ']'):
                                                for x in range(0, end_index + 1):
                                                    version = versions[x]
                                                    rc.generate_rule(is_temp, version, old_url, new_url)
                                    # left version is a number, not *
                                    # [v2 -
                                    else:
                                        begin_index = versions.index(match.group(2))

                                        if match.group(3) == '*':
                                            # right version is *
                                            # [v2 - *]
                                            if (match.group(4) == ')'):
                                                raise ValueError('ERROR: Bad formatting in line ' + str(line_num))

                                            elif (match.group(4) == ']'):
                                                for x in range(begin_index, len(versions)):
                                                    version = versions[x]
                                                    rc.generate_rule(is_temp, version, old_url, new_url)

                                        # right version is a number, not *
                                        else:
                                            end_index = versions.index(match.group(3))

                                            # non-inclusive end_index
                                            # [v2 - v3)
                                            if match.group(4) == ')':
                                                for x in range(begin_index, end_index):
                                                    version = versions[x]
                                                    rc.generate_rule(is_temp, version, old_url, new_url)

                                            # inclusive end_index
                                            # [v2 - v3]
                                            elif match.group(4) == ']':
                                                for x in range(begin_index, end_index + 1):
                                                    version = versions[x]
                                                    rc.generate_rule(is_temp, version, old_url, new_url)

                        # only one version number provided
                        # [v2]
                        elif not match.group(3):
                            version = match.group(2)
                            rc.generate_rule(is_temp, version, old_url, new_url)

    # write all our rules to the file
    write_to_file(rc.rules, output)


def main() -> None:
    """Main entry point for mut redirects to create .htaccess file."""
    options = docopt(__doc__)
    source_path = options['<source_path>']
    output = options['--output']

    # Parse source_path and write to file
    parse_source_file(source_path, output)

if __name__ == '__main__':
    main()<|MERGE_RESOLUTION|>--- conflicted
+++ resolved
@@ -27,11 +27,6 @@
         self.definitions[key] = value
 
     def generate_rule(self, is_temp: bool, version: str, old_url: str, new_url: str, is_symlink: bool = False) -> None:
-<<<<<<< HEAD
-=======
-        context_url = self.definitions['base']
-
->>>>>>> 449e7f1d
         # if url contains {version} - substitute in the correct version
         old_url_sub = self.rule_substitute(old_url, version)
         new_url_sub = self.rule_substitute(new_url, version)
@@ -68,23 +63,14 @@
             if match != 'version':
                 input_string = input_string.replace('${' + match + '}', self.definitions[match])
         return input_string
-<<<<<<< HEAD
-
-
-=======
-
-
->>>>>>> 449e7f1d
+
+
 def parse_versions(defs: Dict[str, str]) -> List[str]:
     return defs['versions'].split(' ')
 
 
 def write_to_file(rules: List[RuleDefinition], output_path: str) -> None:
-<<<<<<< HEAD
-    with open(output_path + '/htaccess_test.txt', 'w') as f:
-=======
     with open(output_path, 'w') as f:
->>>>>>> 449e7f1d
         for rule in rules:
             line = 'Redirect '
 
